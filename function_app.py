--- conflicted
+++ resolved
@@ -1,202 +1,200 @@
-import logging
-import json
-# import asyncio
-import os
-import time
-import datetime
-from json import JSONEncoder
-
-import jsonschema
-import azure.functions as func
-
-from chunking import DocumentChunker
-from connectors import SharepointFilesIndexer, SharepointDeletedFilesPurger
-from tools import BlobStorageClient
-from utils.file_utils import get_filename
-
-# -------------------------------
-# Logging configuration
-# -------------------------------
-log_level = os.getenv('LOG_LEVEL', 'INFO').upper()
-log_level = getattr(logging, log_level, logging.INFO)
-logging.basicConfig(
-    level=logging.INFO, 
-    format='%(asctime)s [%(levelname)s] %(message)s',
-    datefmt='%Y-%m-%d %H:%M:%S'
-)
-suppress_loggers = [
-    'azure',
-    'azure.core',
-    'azure.core.pipeline',
-    'azure.core.pipeline.policies.http_logging_policy',
-    'azsdk-python-search-documents',
-    'azsdk-python-identity',
-    'azure.ai.openai',  # Assuming 'aoai' refers to Azure OpenAI
-    'azure.identity',
-    'azure.storage',
-    'azure.ai.*',  # Wildcard-like suppression for any azure.ai sub-loggers
-    # Add any other specific loggers if necessary
-]
-for logger_name in suppress_loggers:
-    logger = logging.getLogger(logger_name)
-    logger.setLevel(logging.WARNING)
-    logger.propagate = False  
-
-# -------------------------------
-# Azure Functions
-# -------------------------------
-
-app = func.FunctionApp()
-
-# -------------------------------
-# SharePoint Connector Functions (Timer Triggered)
-# -------------------------------
-
-@app.function_name(name="sharepoint_index_files")
-@app.schedule(
-    schedule="0 */10 * * * *", 
-    arg_name="timer",  # Changed from "sharepoint_index_files" to "timer"
-    run_on_startup=True
-)
-async def sharepoint_index_files(timer: func.TimerRequest) -> None:
-    logging.info("[sharepoint_index_files_function] Started sharepoint files indexing function.")
-    try:
-        indexer = SharepointFilesIndexer()
-        await indexer.run() 
-    except Exception as e:
-        logging.error(f"[sharepoint_index_files_function] An unexpected error occurred: {e}", exc_info=True)
-
-@app.function_name(name="sharepoint_purge_deleted_files")
-@app.schedule(
-    schedule="0 */10 * * * *", 
-    arg_name="timer", 
-    run_on_startup=False
-)
-async def sharepoint_purge_deleted_files(timer: func.TimerRequest) -> None:
-    logging.info("[sharepoint_purge_deleted_files_function] Started sharepoint purge deleted files function.")
-    try:
-        purger = SharepointDeletedFilesPurger()
-        await purger.run() 
-    except Exception as e:
-        logging.error(f"[sharepoint_purge_deleted_files_function] An unexpected error occurred: {e}", exc_info=True)
-
-# -------------------------------
-# Document Chunking Function (HTTP Triggered by AI Search)
-# -------------------------------
-
-# Document Chunking Function (HTTP Triggered by AI Search)
-@app.route(route="document-chunking", auth_level=func.AuthLevel.FUNCTION)
-def document_chunking(req: func.HttpRequest) -> func.HttpResponse:
-    try:
-        body = req.get_json()
-        jsonschema.validate(body, schema=get_request_schema())
-
-        if body:
-            # Log the incoming request
-            logging.info(f'[document_chunking_function] Invoked document_chunking skill. Number of items: {len(body["values"])}.')
-
-            input_data = {}
-
-            # Processing one item at a time to avoid exceeding the AI Search custom skill timeout (230 seconds)
-            # BatchSize should be set to 1 in the Skillset definition, if it is not set, will process just the last item
-            count_items = len(body["values"])
-            filename = ""
-            if count_items > 1:
-                logging.warning('BatchSize should be set to 1 in the Skillset definition. Processing only the last item.')
-            for i, item in enumerate(body["values"]):
-                input_data = item["data"]
-                filename = get_filename(input_data["documentUrl"])
-                logging.info(f'[document_chunking_function] Chunking document: File {filename}, Content Type {input_data["documentContentType"]}.')
-                # logging.info(f'[document_chunking_function][{filename}] Input data: {json.dumps(input_data, indent=4)}')
-            
-            start_time = time.time()
-
-            # Enrich the input data with the document bytes and file name
-            blob_client = BlobStorageClient(input_data["documentUrl"])
-            document_bytes = blob_client.download_blob()
-            input_data['documentBytes'] = document_bytes          
-            input_data['fileName'] = filename
-
-            # Chunk the document
-            chunks, errors, warnings = DocumentChunker().chunk_documents(input_data)
-
-            # Enrich chunks with metadata to be indexed
-            for chunk in chunks: chunk["source"] = "blob"
-         
-            # Debug logging
-            for idx, chunk in enumerate(chunks):
-                processed_chunk = chunk.copy()
-                processed_chunk.pop('contentVector', None)
-                if 'content' in processed_chunk and isinstance(processed_chunk['content'], str):
-                    processed_chunk['content'] = processed_chunk['content'][:100]
-                logging.debug(f"[document_chunking][{filename}] Chunk {idx + 1}: {json.dumps(processed_chunk, indent=4)}")
-
-
-            # Format results
-            values = {
-                "recordId": item['recordId'],
-                "data": {"chunks": chunks},
-                "errors": errors,
-                "warnings": warnings
-            }
-            
-            results = {"values": [values]}
-            result = json.dumps(results, ensure_ascii=False, cls=DateTimeEncoder)
-
-            end_time = time.time()
-            elapsed_time = end_time - start_time
-            
-            logging.info(f'[document_chunking_function] Finished document_chunking skill in {elapsed_time:.2f} seconds.')
-            return func.HttpResponse(result, mimetype="application/json")
-        else:
-            error_message = "Invalid body."
-            logging.error(f"[document_chunking_function] {error_message}", exc_info=True)
-            return func.HttpResponse(error_message, status_code=400)
-    except ValueError as e:
-        error_message = f"Invalid body: {e}"
-        logging.error(f"[document_chunking_function] {error_message}", exc_info=True)
-        return func.HttpResponse(error_message, status_code=400)
-    except jsonschema.exceptions.ValidationError as e:
-        error_message = f"Invalid request: {e}"
-        logging.error(f"[document_chunking_function] {error_message}", exc_info=True)
-        return func.HttpResponse(error_message, status_code=400)
-    
-class DateTimeEncoder(JSONEncoder):
-    # Override the default method
-    def default(self, obj):
-        if isinstance(obj, (datetime.date, datetime.datetime)):
-            return obj.isoformat()
-        return super().default(obj)    
-    
-def get_request_schema():
-    return {
-        "$schema": "http://json-schema.org/draft-04/schema#",
-        "type": "object",
-        "properties": {
-            "values": {
-                "type": "array",
-                "minItems": 1,
-                "items": {
-                    "type": "object",
-                    "properties": {
-                        "recordId": {"type": "string"},
-                        "data": {
-                            "type": "object",
-                            "properties": {
-                                "documentUrl": {"type": "string", "minLength": 1},
-<<<<<<< HEAD
-                                "documentSasToken": {"type": "string", "minLength": 0},
-=======
-                                "documentSasToken": {"type": "string"},
->>>>>>> 3099e9ed
-                                "documentContentType": {"type": "string", "minLength": 1}
-                            },
-                            "required": ["documentUrl", "documentContentType"],
-                        },
-                    },
-                    "required": ["recordId", "data"],
-                },
-            }
-        },
-        "required": ["values"],
+import logging
+import json
+# import asyncio
+import os
+import time
+import datetime
+from json import JSONEncoder
+
+import jsonschema
+import azure.functions as func
+
+from chunking import DocumentChunker
+from connectors import SharepointFilesIndexer, SharepointDeletedFilesPurger
+from tools import BlobStorageClient
+from utils.file_utils import get_filename
+
+# -------------------------------
+# Logging configuration
+# -------------------------------
+log_level = os.getenv('LOG_LEVEL', 'INFO').upper()
+log_level = getattr(logging, log_level, logging.INFO)
+logging.basicConfig(
+    level=logging.INFO, 
+    format='%(asctime)s [%(levelname)s] %(message)s',
+    datefmt='%Y-%m-%d %H:%M:%S'
+)
+suppress_loggers = [
+    'azure',
+    'azure.core',
+    'azure.core.pipeline',
+    'azure.core.pipeline.policies.http_logging_policy',
+    'azsdk-python-search-documents',
+    'azsdk-python-identity',
+    'azure.ai.openai',  # Assuming 'aoai' refers to Azure OpenAI
+    'azure.identity',
+    'azure.storage',
+    'azure.ai.*',  # Wildcard-like suppression for any azure.ai sub-loggers
+    # Add any other specific loggers if necessary
+]
+for logger_name in suppress_loggers:
+    logger = logging.getLogger(logger_name)
+    logger.setLevel(logging.WARNING)
+    logger.propagate = False  
+
+# -------------------------------
+# Azure Functions
+# -------------------------------
+
+app = func.FunctionApp()
+
+# -------------------------------
+# SharePoint Connector Functions (Timer Triggered)
+# -------------------------------
+
+@app.function_name(name="sharepoint_index_files")
+@app.schedule(
+    schedule="0 */10 * * * *", 
+    arg_name="timer",  # Changed from "sharepoint_index_files" to "timer"
+    run_on_startup=True
+)
+async def sharepoint_index_files(timer: func.TimerRequest) -> None:
+    logging.info("[sharepoint_index_files_function] Started sharepoint files indexing function.")
+    try:
+        indexer = SharepointFilesIndexer()
+        await indexer.run() 
+    except Exception as e:
+        logging.error(f"[sharepoint_index_files_function] An unexpected error occurred: {e}", exc_info=True)
+
+@app.function_name(name="sharepoint_purge_deleted_files")
+@app.schedule(
+    schedule="0 */10 * * * *", 
+    arg_name="timer", 
+    run_on_startup=False
+)
+async def sharepoint_purge_deleted_files(timer: func.TimerRequest) -> None:
+    logging.info("[sharepoint_purge_deleted_files_function] Started sharepoint purge deleted files function.")
+    try:
+        purger = SharepointDeletedFilesPurger()
+        await purger.run() 
+    except Exception as e:
+        logging.error(f"[sharepoint_purge_deleted_files_function] An unexpected error occurred: {e}", exc_info=True)
+
+# -------------------------------
+# Document Chunking Function (HTTP Triggered by AI Search)
+# -------------------------------
+
+# Document Chunking Function (HTTP Triggered by AI Search)
+@app.route(route="document-chunking", auth_level=func.AuthLevel.FUNCTION)
+def document_chunking(req: func.HttpRequest) -> func.HttpResponse:
+    try:
+        body = req.get_json()
+        jsonschema.validate(body, schema=get_request_schema())
+
+        if body:
+            # Log the incoming request
+            logging.info(f'[document_chunking_function] Invoked document_chunking skill. Number of items: {len(body["values"])}.')
+
+            input_data = {}
+
+            # Processing one item at a time to avoid exceeding the AI Search custom skill timeout (230 seconds)
+            # BatchSize should be set to 1 in the Skillset definition, if it is not set, will process just the last item
+            count_items = len(body["values"])
+            filename = ""
+            if count_items > 1:
+                logging.warning('BatchSize should be set to 1 in the Skillset definition. Processing only the last item.')
+            for i, item in enumerate(body["values"]):
+                input_data = item["data"]
+                filename = get_filename(input_data["documentUrl"])
+                logging.info(f'[document_chunking_function] Chunking document: File {filename}, Content Type {input_data["documentContentType"]}.')
+                # logging.info(f'[document_chunking_function][{filename}] Input data: {json.dumps(input_data, indent=4)}')
+            
+            start_time = time.time()
+
+            # Enrich the input data with the document bytes and file name
+            blob_client = BlobStorageClient(input_data["documentUrl"])
+            document_bytes = blob_client.download_blob()
+            input_data['documentBytes'] = document_bytes          
+            input_data['fileName'] = filename
+
+            # Chunk the document
+            chunks, errors, warnings = DocumentChunker().chunk_documents(input_data)
+
+            # Enrich chunks with metadata to be indexed
+            for chunk in chunks: chunk["source"] = "blob"
+         
+            # Debug logging
+            for idx, chunk in enumerate(chunks):
+                processed_chunk = chunk.copy()
+                processed_chunk.pop('contentVector', None)
+                if 'content' in processed_chunk and isinstance(processed_chunk['content'], str):
+                    processed_chunk['content'] = processed_chunk['content'][:100]
+                logging.debug(f"[document_chunking][{filename}] Chunk {idx + 1}: {json.dumps(processed_chunk, indent=4)}")
+
+
+            # Format results
+            values = {
+                "recordId": item['recordId'],
+                "data": {"chunks": chunks},
+                "errors": errors,
+                "warnings": warnings
+            }
+            
+            results = {"values": [values]}
+            result = json.dumps(results, ensure_ascii=False, cls=DateTimeEncoder)
+
+            end_time = time.time()
+            elapsed_time = end_time - start_time
+            
+            logging.info(f'[document_chunking_function] Finished document_chunking skill in {elapsed_time:.2f} seconds.')
+            return func.HttpResponse(result, mimetype="application/json")
+        else:
+            error_message = "Invalid body."
+            logging.error(f"[document_chunking_function] {error_message}", exc_info=True)
+            return func.HttpResponse(error_message, status_code=400)
+    except ValueError as e:
+        error_message = f"Invalid body: {e}"
+        logging.error(f"[document_chunking_function] {error_message}", exc_info=True)
+        return func.HttpResponse(error_message, status_code=400)
+    except jsonschema.exceptions.ValidationError as e:
+        error_message = f"Invalid request: {e}"
+        logging.error(f"[document_chunking_function] {error_message}", exc_info=True)
+        return func.HttpResponse(error_message, status_code=400)
+    
+class DateTimeEncoder(JSONEncoder):
+    # Override the default method
+    def default(self, obj):
+        if isinstance(obj, (datetime.date, datetime.datetime)):
+            return obj.isoformat()
+        return super().default(obj)    
+    
+def get_request_schema():
+    return {
+        "$schema": "http://json-schema.org/draft-04/schema#",
+        "type": "object",
+        "properties": {
+            "values": {
+                "type": "array",
+                "minItems": 1,
+                "items": {
+                    "type": "object",
+                    "properties": {
+                        "recordId": {"type": "string"},
+                        "data": {
+                            "type": "object",
+                            "properties": {
+                                "documentUrl": {"type": "string", "minLength": 1},
+                              
+                                "documentSasToken": {"type": "string", "minLength": 0},
+
+                                "documentContentType": {"type": "string", "minLength": 1}
+                            },
+                            "required": ["documentUrl", "documentContentType"],
+                        },
+                    },
+                    "required": ["recordId", "data"],
+                },
+            }
+        },
+        "required": ["values"],
     }