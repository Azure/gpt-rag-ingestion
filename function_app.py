--- conflicted
+++ resolved
@@ -1,285 +1,224 @@
-import logging
-import jsonschema
-import json
-import time
-import azure.functions as func
-from chunking import DocumentChunker
-from json import JSONEncoder
-
-###############################################################################
-# Pipeline Functions
-###############################################################################
-
-app = func.FunctionApp()
-
-###################################################################################
-# Extract Function (Timer Triggered)
-###################################################################################
-
-# Extract Function implementation
-        
-###################################################################################
-# Document Chunking Function (HTTP Triggered by AI Search)
-###################################################################################
-
-class DateTimeEncoder(JSONEncoder):
-    #Override the default method
-    def default(self, obj):
-        if isinstance(obj, (datetime.date, datetime.datetime)):
-            return obj.isoformat()
-        
-# Document Chunking Function (HTTP Triggered by AI Search)
-@app.route(route="document-chunking", auth_level=func.AuthLevel.FUNCTION)
-<<<<<<< HEAD
-async def document_chunking(req: func.HttpRequest) -> func.HttpResponse:
-    import jsonschema
-    import logging
-    import time
-    
-    logging.info('Invoked document_chunking skill.')
-=======
-def document_chunking(req: func.HttpRequest) -> func.HttpResponse:
-    logging.info('[document_chunking] Invoked document_chunking function.')
->>>>>>> ae7c53bd
-    try:
-        body = req.get_json()
-        logging.debug(f'[document_chunking] REQUEST BODY: {body}')
-        jsonschema.validate(body, schema=_get_request_schema())
-        if body:
-            start_time = time.time()
-<<<<<<< HEAD
-            result = await process_documents(body)
-=======
-            start_time = time.time()
-            result = _chunk_documents(body)
->>>>>>> ae7c53bd
-            end_time = time.time()
-            elapsed_time = end_time - start_time
-            logging.info(f'[document_chunking] Finished document_chunking skill in {elapsed_time:.2f} seconds.')
-            return func.HttpResponse(result, mimetype="application/json")
-        else:
-            error_message = "Invalid body."
-            logging.error(f"[document_chunking] {error_message}")
-            return func.HttpResponse(error_message, status_code=400)
-    except ValueError as e:
-        error_message = "Invalid body: {0}".format(e)
-        logging.error(f"[document_chunking] {error_message}")
-        return func.HttpResponse(error_message, status_code=400)
-    except jsonschema.exceptions.ValidationError as e:
-        error_message = "Invalid request: {0}".format(e)
-        logging.error(f"[document_chunking] {error_message}")
-        return func.HttpResponse(error_message, status_code=400)
-    except Exception as e:
-        error_message = "An error occurred: {0}".format(e)
-        logging.error(error_message)
-        return func.HttpResponse(error_message, status_code=500)
-
-def _format_messages(messages):
-    formatted = [{"message": msg} for msg in messages]
-    return formatted
-
-<<<<<<< HEAD
-async def process_documents(body):
-    import json
-    import logging
-    import chunker.chunk_documents_docint
-    import chunker.chunk_documents_raw
-=======
-def _chunk_documents(body):
-    """
-    Processes and chunks the documents provided in the input body, creating a structured response
-    that includes the chunked content along with any errors or warnings encountered during the process.
-
-    Args:
-    -----
-    body (dict): 
-        A dictionary containing a list of document records under the key 'values'. 
-        Each record should have a 'data' field that includes the document's metadata and content.
->>>>>>> ae7c53bd
-
-    Returns:
-    --------
-    str: 
-        A JSON-encoded string representing the results of the chunking process. The structure of the
-        returned JSON is as follows:
-
-        - "values" (list[dict]): 
-            A list of dictionaries, each corresponding to a processed document record. 
-            Each dictionary contains:
-            
-            - "recordId" (str): 
-                The identifier of the document record.
-            
-            - "data" (dict or None): 
-                A dictionary containing the following key:
-                
-                - "chunks" (list[dict]): 
-                    An array of chunk dictionaries as described in the Chunk Dictionary Structure. 
-                    This field is present if chunking was successful.
-            
-            - "errors" (list[str] or None): 
-                A list of error messages encountered during processing, if any. 
-                This field is present only if errors were encountered.
-            
-            - "warnings" (list[str] or None): 
-                A list of warning messages encountered during processing, if any. 
-                This field is present only if warnings were encountered.
-    
-    The JSON is encoded using `json.dumps`, ensuring it is safely serialized for transmission or storage.
-    The `DateTimeEncoder` is used to handle any date-time objects within the data.
-
-    Chunk Dictionary Structure:
-    ===========================
-
-    The chunk dictionary represents a segment of a document, including its content and associated metadata. 
-    Each key in the dictionary serves a specific purpose, aiding in the management and utilization of the chunked content.
-
-    Fields:
-    -------
-
-    - chunk_id (str): 
-        A unique identifier for the chunk. This ID allows for easy reference and retrieval of specific chunks within the document.
-
-    - url (str): 
-        The original URL of the document from which this chunk was created. Provides a direct link to the source document, 
-        ensuring traceability and context preservation.
-
-    - filepath (str): 
-        The name of the file from which the chunk was derived, extracted from the document's URL. Useful for identifying the document, 
-        especially when processing multiple documents.
-
-    - content (str): 
-        The actual content of the chunk. This field contains the segment of the document that has been processed and split 
-        according to the chunking logic.
-
-    - contentVector (list[float]): 
-        A vector representation of the chunk's content, generated using embeddings from Azure OpenAI. This is essential for operations 
-        like similarity searches and clustering.
-
-    - summary (str, optional): 
-        A brief summary of the content. Defaults to an empty string.
-
-    - title (str): 
-        The title of the chunk, typically extracted and formatted from the document's filename. If no specific title is provided, 
-        this field ensures the chunk has a meaningful, human-readable identifier.
-
-    - page (int): 
-        The page number from which the chunk was extracted. Particularly useful for paginated documents, enabling users 
-        to locate the content within the original document.
-
-    - offset (int): 
-        The position within the page or document where the chunk's content begins. This allows for precise tracking of content 
-        within the document.
-
-    - relatedImages (list[str]): 
-        A list of URLs or file paths to images related to the chunk's content. These images may be embedded within the document 
-        or contextually associated with the chunk's content.
-
-    - relatedFiles (list[str]): 
-        A list of URLs or file paths to files related to the chunk's content. These files may provide additional context 
-        or supplementary information relevant to the chunk.
-
-    """
-    values = body['values']
-    results = {}
-    results["values"] = []
-    for value in values:
-        # perform operation on each record (document)
-        data = value['data']
-        
-        chunks = []
-        errors = []
-        warnings = []
-        
-        output_record = {
-            "recordId": value['recordId'],
-            "data": None,
-            "errors": None,
-            "warnings": None
-        }
-
-<<<<<<< HEAD
-        if chunker.chunk_documents_docint.has_supported_file_extension(data['documentUrl']):
-            logging.info(f"Chunking (doc intelligence) {data['documentUrl'].split('/')[-1]}.")
-            chunks, errors, warnings = await chunker.chunk_documents_docint.chunk_document(data)
-
-        elif chunker.chunk_documents_raw.has_supported_file_extension(data['documentUrl']):
-            logging.info(f"Chunking (raw) {data['documentUrl'].split('/')[-1]}.")
-            chunks, errors, warnings = await chunker.chunk_documents_raw.chunk_document(data)
-        
-        # errors = []
-        # warnings = []
-        # chunks = [{
-        #             "filepath": '123',
-        #             "chunk_id": 0,
-        #             "offset": 0,
-        #             "length": 0,
-        #             "page": 1,                    
-        #             "title": "default",
-        #             "category": "default",
-        #             "url": '123',
-        #             "content": data['documentUrl'],
-        #             "contentVector": [0.1] * 1536,                    
-        #             },
-        #             {
-        #                 "filepath": '123',
-        #                 "chunk_id": 2,
-        #                 "offset": 0,
-        #                 "length": 0,
-        #                 "page": 1,                           
-        #                 "title": "default",
-        #                 "category": "default",
-        #                 "url": '123',
-        #                 "content": data['documentUrl'],
-        #                 "contentVector": [0.1] * 1536,
-        #             }]
-=======
-        logging.info(f"[document_chunking] Chunking {data['documentUrl'].split('/')[-1]}.")
-        chunks, errors, warnings = DocumentChunker().chunk_document(data)
->>>>>>> ae7c53bd
-
-        if len(warnings) > 0:
-            output_record["warnings"] = _format_messages(warnings)
-
-        if len(errors) > 0:
-            output_record["errors"] = _format_messages(errors)
-        
-        if len(chunks) > 0:
-            output_record["data"] = {
-                "chunks": chunks
-            }
-
-        if output_record != None:
-            results["values"].append(output_record)
-            
-        return json.dumps(results, ensure_ascii=False, cls=DateTimeEncoder)
-
-def _get_request_schema():
-    return {
-        "$schema": "http://json-schema.org/draft-04/schema#",
-        "type": "object",
-        "properties": {
-            "values": {
-                "type": "array",
-                "minItems": 1,
-                "items": {
-                    "type": "object",
-                    "properties": {
-                        "recordId": {"type": "string"},
-                        "data": {
-                            "type": "object",
-                            "properties": {
-                                "documentUrl": {"type": "string", "minLength": 1}, 
-                                "documentContent": {"type": "string"},
-                                "documentSasToken": {"type": "string", "minLength": 1},
-                                "documentContentType": {"type": "string", "minLength": 1}
-                            },
-                            "required": ["documentContent", "documentUrl", "documentSasToken", "documentContentType"],
-                        },
-                    },
-                    "required": ["recordId", "data"],
-                },
-            }
-        },
-        "required": ["values"],
+import logging
+import jsonschema
+import json
+import time
+import azure.functions as func
+import datetime
+from chunking import DocumentChunker
+from json import JSONEncoder
+
+###############################################################################
+# Pipeline Functions
+###############################################################################
+
+app = func.FunctionApp()
+
+###################################################################################
+# Extract Function (Timer Triggered)
+###################################################################################
+
+# Extract Function implementation
+        
+###################################################################################
+# Document Chunking Function (HTTP Triggered by AI Search)
+###################################################################################
+
+class DateTimeEncoder(JSONEncoder):
+    #Override the default method
+    def default(self, obj):
+        if isinstance(obj, (datetime.date, datetime.datetime)):
+            return obj.isoformat()
+        
+# Document Chunking Function (HTTP Triggered by AI Search)
+@app.route(route="document-chunking", auth_level=func.AuthLevel.FUNCTION)
+def document_chunking(req: func.HttpRequest) -> func.HttpResponse:
+    logging.info('[document_chunking] Invoked document_chunking function.')
+    try:
+        body = req.get_json()
+        logging.debug(f'[document_chunking] REQUEST BODY: {body}')
+        jsonschema.validate(body, schema=_get_request_schema())
+        if body:
+            start_time = time.time()
+            start_time = time.time()
+            result = _chunk_documents(body)
+            end_time = time.time()
+            elapsed_time = end_time - start_time
+            logging.info(f'[document_chunking] Finished document_chunking skill in {elapsed_time:.2f} seconds.')
+            return func.HttpResponse(result, mimetype="application/json")
+        else:
+            error_message = "Invalid body."
+            logging.error(f"[document_chunking] {error_message}")
+            return func.HttpResponse(error_message, status_code=400)
+    except ValueError as e:
+        error_message = "Invalid body: {0}".format(e)
+        logging.error(f"[document_chunking] {error_message}")
+        return func.HttpResponse(error_message, status_code=400)
+    except jsonschema.exceptions.ValidationError as e:
+        error_message = "Invalid request: {0}".format(e)
+        logging.error(f"[document_chunking] {error_message}")
+        return func.HttpResponse(error_message, status_code=400)
+
+def _format_messages(messages):
+    formatted = [{"message": msg} for msg in messages]
+    return formatted
+
+def _chunk_documents(body):
+    """
+    Processes and chunks the documents provided in the input body, creating a structured response
+    that includes the chunked content along with any errors or warnings encountered during the process.
+
+    Args:
+    -----
+    body (dict): 
+        A dictionary containing a list of document records under the key 'values'. 
+        Each record should have a 'data' field that includes the document's metadata and content.
+
+    Returns:
+    --------
+    str: 
+        A JSON-encoded string representing the results of the chunking process. The structure of the
+        returned JSON is as follows:
+
+        - "values" (list[dict]): 
+            A list of dictionaries, each corresponding to a processed document record. 
+            Each dictionary contains:
+            
+            - "recordId" (str): 
+                The identifier of the document record.
+            
+            - "data" (dict or None): 
+                A dictionary containing the following key:
+                
+                - "chunks" (list[dict]): 
+                    An array of chunk dictionaries as described in the Chunk Dictionary Structure. 
+                    This field is present if chunking was successful.
+            
+            - "errors" (list[str] or None): 
+                A list of error messages encountered during processing, if any. 
+                This field is present only if errors were encountered.
+            
+            - "warnings" (list[str] or None): 
+                A list of warning messages encountered during processing, if any. 
+                This field is present only if warnings were encountered.
+    
+    The JSON is encoded using `json.dumps`, ensuring it is safely serialized for transmission or storage.
+    The `DateTimeEncoder` is used to handle any date-time objects within the data.
+
+    Chunk Dictionary Structure:
+    ===========================
+
+    The chunk dictionary represents a segment of a document, including its content and associated metadata. 
+    Each key in the dictionary serves a specific purpose, aiding in the management and utilization of the chunked content.
+
+    Fields:
+    -------
+
+    - chunk_id (str): 
+        A unique identifier for the chunk. This ID allows for easy reference and retrieval of specific chunks within the document.
+
+    - url (str): 
+        The original URL of the document from which this chunk was created. Provides a direct link to the source document, 
+        ensuring traceability and context preservation.
+
+    - filepath (str): 
+        The name of the file from which the chunk was derived, extracted from the document's URL. Useful for identifying the document, 
+        especially when processing multiple documents.
+
+    - content (str): 
+        The actual content of the chunk. This field contains the segment of the document that has been processed and split 
+        according to the chunking logic.
+
+    - contentVector (list[float]): 
+        A vector representation of the chunk's content, generated using embeddings from Azure OpenAI. This is essential for operations 
+        like similarity searches and clustering.
+
+    - summary (str, optional): 
+        A brief summary of the content. Defaults to an empty string.
+
+    - title (str): 
+        The title of the chunk, typically extracted and formatted from the document's filename. If no specific title is provided, 
+        this field ensures the chunk has a meaningful, human-readable identifier.
+
+    - page (int): 
+        The page number from which the chunk was extracted. Particularly useful for paginated documents, enabling users 
+        to locate the content within the original document.
+
+    - offset (int): 
+        The position within the page or document where the chunk's content begins. This allows for precise tracking of content 
+        within the document.
+
+    - relatedImages (list[str]): 
+        A list of URLs or file paths to images related to the chunk's content. These images may be embedded within the document 
+        or contextually associated with the chunk's content.
+
+    - relatedFiles (list[str]): 
+        A list of URLs or file paths to files related to the chunk's content. These files may provide additional context 
+        or supplementary information relevant to the chunk.
+
+    """
+    values = body['values']
+    results = {}
+    results["values"] = []
+    for value in values:
+        # perform operation on each record (document)
+        data = value['data']
+        
+        chunks = []
+        errors = []
+        warnings = []
+        
+        output_record = {
+            "recordId": value['recordId'],
+            "data": None,
+            "errors": None,
+            "warnings": None
+        }
+
+        logging.info(f"[document_chunking] Chunking {data['documentUrl'].split('/')[-1]}.")
+        chunks, errors, warnings = DocumentChunker().chunk_document(data)
+
+        if len(warnings) > 0:
+            output_record["warnings"] = _format_messages(warnings)
+
+        if len(errors) > 0:
+            output_record["errors"] = _format_messages(errors)
+        
+        if len(chunks) > 0:
+            output_record["data"] = {
+                "chunks": chunks
+            }
+
+        if output_record != None:
+            results["values"].append(output_record)
+            
+        return json.dumps(results, ensure_ascii=False, cls=DateTimeEncoder)
+
+def _get_request_schema():
+    return {
+        "$schema": "http://json-schema.org/draft-04/schema#",
+        "type": "object",
+        "properties": {
+            "values": {
+                "type": "array",
+                "minItems": 1,
+                "items": {
+                    "type": "object",
+                    "properties": {
+                        "recordId": {"type": "string"},
+                        "data": {
+                            "type": "object",
+                            "properties": {
+                                "documentUrl": {"type": "string", "minLength": 1}, 
+                                "documentContent": {"type": "string"},
+                                "documentSasToken": {"type": "string", "minLength": 1},
+                                "documentContentType": {"type": "string", "minLength": 1}
+                            },
+                            "required": ["documentContent", "documentUrl", "documentSasToken", "documentContentType"],
+                        },
+                    },
+                    "required": ["recordId", "data"],
+                },
+            }
+        },
+        "required": ["values"],
     }