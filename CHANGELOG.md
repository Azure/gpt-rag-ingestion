--- conflicted
+++ resolved
@@ -3,13 +3,9 @@
 All notable changes to this project will be documented in this file.  
 This format follows [Keep a Changelog](https://keepachangelog.com/) and adheres to [Semantic Versioning](https://semver.org/).
 
-<<<<<<< HEAD
-## [v2.0.2] – In Progress
-=======
 ## [v2.0.2] – 2025-08-17
 ### Fixed
 - Resolved issue with using Azure Container Apps under a private endpoint in AI Search as a custom web skill.
->>>>>>> 3bf247ed
 
 ## [v2.0.1] – 2025-08-08
 ### Fixed
