# GPT-RAG - Data Ingestion Component

Part of [GPT-RAG](https://github.com/Azure/gpt-rag)

## Table of Contents

1. [**GPT-RAG - Data Ingestion Component**](#gpt-rag---data-ingestion-component)
   - [1.1 Document Ingestion Process](#document-ingestion-process)
   - [1.2 Document Chunking Process](#document-chunking-process)
   - [1.3 Multimodal Ingestion](#multimodal-ingestion)
   - [1.4 NL2SQL and NL2DAX Data Ingestion](#nl2sql-and-nl2dax-ingestion-process)
   - [1.5 Sharepoint Indexing](#sharepoint-indexing)   
2. [**How-to: Developer**](#how-to-developer)
   - [2.1 Redeploying the Ingestion Component](#redeploying-the-ingestion-component)
   - [2.2 Running Locally](#running-locally)
   - [2.3 Configuring Sharepoint Connector](#configuring-sharepoint-connector)      
3. [**How-to: User**](#how-to-user)
   - [3.1 Uploading Documents for Ingestion](#uploading-documents-for-ingestion)
   - [3.2 Reindexing Documents in AI Search](#reindexing-documents-in-ai-search)
4. [**Reference**](#reference)
   - [4.1 Supported Formats and Chunkers](#supported-formats-and-chunkers)
   - [4.2 External Resources](#external-resources)

## Concepts

### Document Ingestion Process

The diagram below provides an overview of the document ingestion pipeline, which handles various document types, preparing them for indexing and retrieval.

![Document Ingestion Pipeline](media/document_ingestion_pipeline.png)  
*Document Ingestion Pipeline*

**Workflow**

1) The `ragindex-indexer-chunk-documents` indexer reads new documents from the `documents` blob container.

2) For each document, it calls the `document-chunking` function app to segment the content into chunks and generate embeddings using the ADA model.

3) Finally, each chunk is indexed in the AI Search Index.

### Document Chunking Process

The `document_chunking` function breaks documents into smaller segments called chunks.

When a document is submitted, the system identifies its file type and selects the appropriate chunker to divide it into chunks suitable for that specific type.

- **For `.pdf` files**, the system uses the [DocAnalysisChunker](chunking/chunkers/doc_analysis_chunker.py) with the Document Intelligence API, which extracts structured elements, like tables and sections, converting them into Markdown. LangChain splitters then segment the content based on sections. When Document Intelligence API 4.0 is enabled, `.docx` and `.pptx` files are processed with this chunker as well.

- **For image files** such as `.bmp`, `.png`, `.jpeg`, and `.tiff`, the [DocAnalysisChunker](chunking/chunkers/doc_analysis_chunker.py) performs Optical Character Recognition (OCR) to extract text before chunking.

- **For specialized formats**, specific chunkers are applied:
    - `.vtt` files (video transcriptions) are handled by the [TranscriptionChunker](chunking/chunkers/transcription_chunker.py), chunking content by time codes.
    - `.xlsx` files (spreadsheets) are processed by the [SpreadsheetChunker](chunking/chunkers/spreadsheet_chunker.py), chunking by rows or sheets.

- **For text-based files** like `.txt`, `.md`, `.json`, and `.csv`, the [LangChainChunker](chunking/chunkers/langchain_chunker.py) uses LangChain splitters to divide the content by paragraphs or sections.

This setup ensures each document is processed by the most suitable chunker, leading to efficient and accurate chunking.

> **Important:** The file extension determines the choice of chunker as outlined above.

**Customization**

The chunking process is customizable. You can modify existing chunkers or create new ones to meet specific data processing needs, optimizing the pipeline.

### Multimodal Ingestion

This repository supports image ingestion for a multimodal RAG scenario. For an overview of how multimodality is implemented in GPT-RAG, see [Multimodal RAG Overview](https://github.com/Azure/GPT-RAG/blob/main/docs/MULTIMODAL_RAG.md).

To enable multimodal ingestion, set the `MULTIMODAL` environment variable to `true` before starting to index your data.

When `MULTIMODAL` is set to `true`, the data ingestion pipeline extends its capabilities to handle both text and images within your source documents, using the `MultimodalChunker`. Below is an overview of how this **multimodal ingestion process** works, including image extraction, captioning, and cleanup.

1. **Thresholded Image Extraction**  
   - The system uses **Document Intelligence** to parse each document, detecting text elements as well as embedded images. This approach **extends** the standard `DocAnalysisChunker` by adding **image extraction** steps on top of the usual text-based process.
   - To avoid clutter and maintain relevance, an **area threshold** is applied so that only images exceeding a certain percentage of the page size are ingested. This ensures very small or irrelevant images are skipped.  
   - Any images meeting or exceeding this threshold are then extracted for further processing.

2. **Image Storage in Blob Container**  
   - Detected images are **downloaded** and placed in a dedicated Blob Storage container (by default `documents-images`).  
   - Each image is assigned a blob name and a URL, enabling the ingestion pipeline (and later queries) to reference where the image is stored.

3. **Textual Content and Captions**  
   - Alongside normal text chunking (paragraphs, sections, etc.), each extracted image is **captioned** to generate a concise textual description of its contents.  
   - These captions are combined with the surrounding text, allowing chunks to contain both **plain text** and **image references** (with descriptive captions).

4. **Unified Embeddings and Indexing**  
   - The ingestion pipeline produces **embeddings** for both text chunks and the generated image captions, storing them in the AI Search Index.  
   - The index is adapted to include fields for `contentVector` (text embeddings) and `captionVector` (image caption embeddings), as well as references to any related images in the `documents-images` container.  
   - This architecture allows **multimodal retrieval**, where queries can match either the main text or the descriptive captions.

5. **Image Cleanup Routine**  
   - A dedicated **purging process** periodically checks the `documents-images` container and removes any images **no longer referenced** in the AI Search Index.  
   - This ensures storage is kept in sync with ingested content, avoiding orphaned or stale images that are no longer needed.

By activating `MULTIMODAL`, your ingestion process captures both text and visuals in a single workflow, providing a richer knowledge base for Retrieval Augmented Generation scenarios. Queries can match not just textual content but also relevant image captions, retrieving valuable visual context stored in `documents-images`.

### NL2SQL and NL2DAX Ingestion Process

If you are using NL2SQL or Chat with Fabric Data strategies in your orchestration component, you need to index some metadata. Additionally, you can index sample query content to assist with retrieval during query generation. This indexed content helps generate SQL and DAX queries more effectively using these strategies. More details about agentic strategies can be found in the [orchestrator repository](https://github.com/azure/gpt-rag-agentic).

<<<<<<< HEAD

The ingestion process indexes three types of content:

- **query**: Sample queries used for few-shot learning by the orchestrator (optional).
- **table**: Descriptions of tables and their columns, serving as a data dictionary.
- **measure**: Definitions of measures, including name, description, data type, and source information, to help the orchestrator select appropriate measures for calculations.

Each item—query, table, or measure—is represented as a JSON file with specific attributes. JSON files should be stored in the `queries`, `tables`, and `measures` folders inside the `nl2sql` container in the solution's storage account.

The diagram below illustrates the NL2SQL data ingestion pipeline:

![NL2SQL Ingestion Pipeline](media/nl2sql_ingestion_pipeline.png)  
*NL2SQL Ingestion Pipeline*

### Tables

=======
The ingestion process indexes two types of content:

- **query**: Sample queries used for few-shot learning by the orchestrator (optional).
- **table**: Descriptions of tables and their columns, serving as a data dictionary to help the orchestrator identify relevant tables for user queries.

Each item—whether a query or a table—is represented as a JSON file containing specific information. JSON files should be stored in the `queries` and `tables` folders inside the `nl2sql` container in the solution's storage account.

The diagram below illustrates the NL2SQL data ingestion pipeline:

![NL2SQL Ingestion Pipeline](media/nl2sql_ingestion_pipeline.png)  
*NL2SQL Ingestion Pipeline*

### Tables

>>>>>>> f5baff02
Here’s an example of a table metadata file:

```json
{
    "table": "dimension_city",
    "description": "City dimension table containing details of locations associated with sales and customers.",
    "datasource": "wwi-sales-star-schema",
    "columns": [
        {
            "name": "CityKey",
            "description": "Primary key for city records."
        },
        {
            "name": "WWICityID",
            "description": "Identifier for the city in the worldwide database."
        },
        {
            "name": "City",
            "description": "Name of the city."
        },
        {
            "name": "StateProvince",
            "description": "State or province where the city is located."
        },
        {
            "name": "Country",
            "description": "Country where the city is located."
        }
    ]
}
```

### Queries

Here’s an example of an SQL query file:

```json
{
   "datasource": "adventureworks",
   "question": "What are the top 5 most expensive products currently available for sale?",
    "query": "SELECT TOP 5 ProductID, Name, ListPrice FROM SalesLT.Product WHERE SellEndDate IS NULL ORDER BY ListPrice DESC",
    "reasoning": "This query retrieves the top 5 products with the highest selling prices that are currently available for sale. It uses the SalesLT.Product table, selects relevant columns, and filters out products that are no longer available by checking that SellEndDate is NULL."
}
```

Here’s an example of a DAX query:

```json
{
    "datasource": "wwi-sales-aggregated-data",
    "question": "Who are the top 5 employees with the highest total sales including tax?",
    "query": "EVALUATE TOPN(5, SUMMARIZE(aggregate_sale_by_date_employee, aggregate_sale_by_date_employee[Employee], aggregate_sale_by_date_employee[SumOfTotalIncludingTax]), aggregate_sale_by_date_employee[SumOfTotalIncludingTax], DESC)",
<<<<<<< HEAD
=======
    "selected_tables": [
      "aggregate_sale_by_date_employee"
    ],
    "selected_columns": [
      "aggregate_sale_by_date_employee[Employee]",
      "aggregate_sale_by_date_employee[SumOfTotalIncludingTax]"
    ],
>>>>>>> f5baff02
    "reasoning": "This DAX query identifies the top 5 employees based on the total sales amount including tax. It leverages the aggregate_sale_by_date_employee table, aggregates the sales data by employee, and orders the results to display the highest earners first."
}
```

<<<<<<< HEAD
#### Measures

When indexing measures, the input JSON should have the following attributes:

- **name:** The name of the measure.
- **description:** A brief description of the measure.
- **datasource:** The datasource where the measure resides.
- **type:** The type of the measure ("external" or "local").
- **source_table:** The source table associated with the local measure.
- **data_type:** The data type of the measure.
- **source_model:** The source model for the measure.

**Example of an External Measure JSON:**
```json
{
  "datasource": "Ecommerce",
  "name": "Total Revenue (%)",
  "description": "Calculates the percentage of total revenue for the selected period.",
  "type": "external",
  "source_table": "",
  "data_type": "CURRENCY",
  "source_model": "Executive Sales Dashboard"
}
```

=======
>>>>>>> f5baff02
Additional examples of queries and tables can be found in the [**samples**](samples) directory of this repository.

SQL Database examples are based on the [Adventure Works sample SQL Database](https://learn.microsoft.com/en-us/sql/samples/adventureworks-install-configure?view=sql-server-ver16&tabs=ssms#deploy-to-azure-sql-database), which you can install in an Azure SQL Database.

![Document Ingestion Pipeline](media/nl2sql_adventure_works.png)  
*Sample Adventure Works Database Tables*

Fabric-based examples use the fictional Wide World Importers company Lakehouse and a semantic model generated using this [tutorial](https://learn.microsoft.com/en-us/fabric/data-engineering/tutorial-lakehouse-introduction).

### Datasources

Every JSON file, whether describing a query or a table, contains a **datasource** field. This field represents the **datasource ID**, which is an internal identifier used by GPT-RAG to manage multiple data sources.

The datasource information is stored as a JSON document in the `datasources` container within CosmosDB, used by GPT-RAG. This document contains relevant details about the specific datasource, including its type and connection details.

![Document Ingestion Pipeline](media/nl2sql_datasources.png)  
*Example of Datasources in CosmosDB*

Currently, there are three types of datasources:

1. **Semantic Model**  
2. **SQL Endpoint**  
3. **SQL Database**  

The first two are designed for Fabric, where the orchestrator connects to the datasource using a Service Principal/App Registration. For SQL Database connections, Managed Identity is used. Instructions on configuring connections for Fabric and SQL Database can be found in the **administration guide** in the main GPT-RAG repository.

Below are examples of different types of datasource configurations:

#### **Semantic Model Datasource**
```json
{
    "id": "wwi-sales-aggregated-data",    
    "description": "This data source is a semantic model containing aggregated sales data. It is ideal for insights such as sales by employee or city.",
    "type": "semantic_model",
    "organization": "myorg",
    "dataset": "your_dataset_or_semantic_model_name",
    "tenant_id": "your_sp_tenant_id",
    "client_id": "your_sp_client_id"    
}
```

#### **SQL Endpoint Datasource**
```json
{
    "id": "wwi-sales-star-schema",
    "description": "This data source is a star schema that organizes sales data. It includes a fact table for sales and dimension tables such as city, customer, and inventory items (products).",
    "type": "sql_endpoint",
    "organization": "myorg",
    "server": "your_sql_endpoint. Ex: xpto.datawarehouse.fabric.microsoft.com",
    "database": "your_lakehouse_name",
    "tenant_id": "your_sp_tenant_id",
    "client_id": "your_sp_client_id"
}
```

#### **SQL Database Datasource**
```json
{
    "id": "adventureworks",
    "description": "AdventureWorksLT is a database featuring a schema with tables for customers, orders, products, and sales.",
    "type": "sql_database",
    "database": "adventureworkslt",
    "server": "sqlservername.database.windows.net"
}
```

**Workflow**

This outlines the ingestion workflow for **query** elements.

> **Note:**  
> The workflow for tables and columns is similar; just replace **queries** with **tables** or **columns** in the steps below.

1. The AI Search `queries-indexer` scans for new query files (each containing a single query) within the `queries` folder in the `nl2sql` storage container.

   > **Note:**  
   > Files are stored in the `queries` folder, not in the root of the `nl2sql` container. This setup also applies to `tables` and `columns`.

2. The `queries-indexer` then uses the `#Microsoft.Skills.Text.AzureOpenAIEmbeddingSkill` to create a vectorized representation of the question text using the Azure OpenAI Embeddings model.

   > **Note:**  
   > For query items, the question itself is vectorized. For tables and columns, their descriptions are vectorized.

3. Finally, the indexed content is added to the `nl2sql-queries` index.

### Sharepoint Indexing

The SharePoint connector operates through two primary processes, each running in a separate function within the Data Ingestion Function App:

1. **Indexing SharePoint Files**: `sharepoint_index_files` function retrieves files from SharePoint, processes them, and indexes their content into the Azure AI Search Index (`ragindex`).
2. **Purging Deleted Files**: `sharepoint_purge_deleted_files` identifies and removes files that have been deleted from SharePoint to keep the search index up-to-date.

Both processes are managed by scheduled Azure Functions that run at regular intervals, leveraging configuration settings to determine their behavior. The diagram below illustrates the Sharepoint indexing.

![Sharepoint Data Ingestion](media/sharepoint-flow.png)  
*Sharepoint Indexing Workflow*

**Workflow**

### 1. **Indexing Process** (sharepoint_index_files)

1.1. List files from a specific SharePoint site, directory, and file types configured in the settings.  
1.2.  Check if the document exists in the AI Search Index. If it exists, compare the `metadata_storage_last_modified` field to determine if the file has been updated.  
1.3. Use the Microsoft Graph API to download the file if it is new or has been updated.  
1.4. Process the file content using the regular document chunking process. For specific formats, like PDFs, use Document Intelligence.  
1.5. Use Azure OpenAI to generate embeddings for the document chunks.  
1.6. Upload the processed document chunks, metadata, and embeddings into the Azure AI Search Index.  

### 2. **Purging Deleted Files** (sharepoint_purge_deleted_files)

2.1. Connect to the Azure AI Search Index to identify indexed documents.  
2.2. Query the Microsoft Graph API to verify the existence of corresponding files in SharePoint.  
2.3. Remove entries in the Azure AI Search Index for files that no longer exist.  

Azure Function triggers automate the indexing and purging processes. Indexing runs at regular intervals to ingest updated SharePoint files, while purging removes deleted files to maintain an accurate search index. By default, both processes run every 10 minutes when enabled.

If you'd like to learn how to set up the SharePoint connector, check out [SharePoint Connector Setup](https://github.com/Azure/GPT-RAG/blob/main/docs/INGESTION_SHAREPOINT_SETUP.md).


## How-to: Developer

### Redeploying the Ingestion Component
- Provision the infrastructure and deploy the solution using the [GPT-RAG](https://aka.ms/gpt-rag) template.

- **Redeployment Steps**:
  - Prerequisites: 
    - **Azure Developer CLI**
    - **PowerShell** (Windows only)
    - **Git**
    - **Python 3.11**
  - Redeployment commands:
    ```bash
    azd auth login  
    azd env refresh  
    azd deploy  
    ```
    > **Note:** Use the same environment name, subscription, and region as the initial deployment when running `azd env refresh`.

### Running Locally
- Instructions for testing the data ingestion component locally using in VS Code. See [Local Deployment Guide](docs/LOCAL_DEPLOYMENT.md).

### Configuring Sharepoint Connector

Follow the instructions to configure the SharePoint Connector in the [Configuration Guide: SharePoint Connector](docs/HOW_TO_SETUP_SHAREPOINT_CONNECTOR.md).

## How-to: User

### Uploading Documents for Ingestion
- Refer to the [GPT-RAG Admin & User Guide](https://github.com/Azure/GPT-RAG/blob/main/docs/GUIDE.md#uploading-documents-for-ingestion) for instructions.

### Reindexing Documents in AI Search
- See [GPT-RAG Admin & User Guide](https://github.com/Azure/GPT-RAG/blob/main/docs/GUIDE.md#reindexing-documents-in-ai-search) for reindexing instructions.

## Reference

### Supported Formats and Chunkers
Here are the formats supported by each chunker. The file extension determines which chunker is used.

#### Doc Analysis Chunker (Document Intelligence based)
| Extension | Doc Int API Version |
|-----------|---------------------|
| pdf       | 3.1, 4.0            |
| bmp       | 3.1, 4.0            |
| jpeg      | 3.1, 4.0            |
| png       | 3.1, 4.0            |
| tiff      | 3.1, 4.0            |
| xlsx      | 4.0                 |
| docx      | 4.0                 |
| pptx      | 4.0                 |

#### LangChain Chunker
| Extension | Format                        |
|-----------|-------------------------------|
| md        | Markdown document             |
| txt       | Plain text file               |
| html      | HTML document                 |
| shtml     | Server-side HTML document     |
| htm       | HTML document                 |
| py        | Python script                 |
| json      | JSON data file                |
| csv       | Comma-separated values file   |
| xml       | XML data file                 |

#### Transcription Chunker
| Extension | Format              |
|-----------|---------------------|
| vtt       | Video transcription |

#### Spreadsheet Chunker
| Extension | Format      |
|-----------|-------------|
| xlsx      | Spreadsheet |

### External Resources
- [AI Search Enrichment Pipeline](https://learn.microsoft.com/en-us/azure/search/cognitive-search-concept-intro)
- [Azure OpenAI Embeddings Generator](https://github.com/Azure-Samples/azure-search-power-skills/tree/57214f6e8773029a638a8f56840ab79fd38574a2/Vector/EmbeddingGenerator)<|MERGE_RESOLUTION|>--- conflicted
+++ resolved
@@ -8,6 +8,7 @@
    - [1.1 Document Ingestion Process](#document-ingestion-process)
    - [1.2 Document Chunking Process](#document-chunking-process)
    - [1.3 Multimodal Ingestion](#multimodal-ingestion)
+   - [1.4 NL2SQL and NL2DAX Data Ingestion](#nl2sql-and-nl2dax-ingestion-process)
    - [1.4 NL2SQL and NL2DAX Data Ingestion](#nl2sql-and-nl2dax-ingestion-process)
    - [1.5 Sharepoint Indexing](#sharepoint-indexing)   
 2. [**How-to: Developer**](#how-to-developer)
@@ -67,7 +68,9 @@
 This repository supports image ingestion for a multimodal RAG scenario. For an overview of how multimodality is implemented in GPT-RAG, see [Multimodal RAG Overview](https://github.com/Azure/GPT-RAG/blob/main/docs/MULTIMODAL_RAG.md).
 
 To enable multimodal ingestion, set the `MULTIMODAL` environment variable to `true` before starting to index your data.
-
+To enable multimodal ingestion, set the `MULTIMODAL` environment variable to `true` before starting to index your data.
+
+When `MULTIMODAL` is set to `true`, the data ingestion pipeline extends its capabilities to handle both text and images within your source documents, using the `MultimodalChunker`. Below is an overview of how this **multimodal ingestion process** works, including image extraction, captioning, and cleanup.
 When `MULTIMODAL` is set to `true`, the data ingestion pipeline extends its capabilities to handle both text and images within your source documents, using the `MultimodalChunker`. Below is an overview of how this **multimodal ingestion process** works, including image extraction, captioning, and cleanup.
 
 1. **Thresholded Image Extraction**  
@@ -93,12 +96,13 @@
    - This ensures storage is kept in sync with ingested content, avoiding orphaned or stale images that are no longer needed.
 
 By activating `MULTIMODAL`, your ingestion process captures both text and visuals in a single workflow, providing a richer knowledge base for Retrieval Augmented Generation scenarios. Queries can match not just textual content but also relevant image captions, retrieving valuable visual context stored in `documents-images`.
+By activating `MULTIMODAL`, your ingestion process captures both text and visuals in a single workflow, providing a richer knowledge base for Retrieval Augmented Generation scenarios. Queries can match not just textual content but also relevant image captions, retrieving valuable visual context stored in `documents-images`.
 
 ### NL2SQL and NL2DAX Ingestion Process
+### NL2SQL and NL2DAX Ingestion Process
 
 If you are using NL2SQL or Chat with Fabric Data strategies in your orchestration component, you need to index some metadata. Additionally, you can index sample query content to assist with retrieval during query generation. This indexed content helps generate SQL and DAX queries more effectively using these strategies. More details about agentic strategies can be found in the [orchestrator repository](https://github.com/azure/gpt-rag-agentic).
 
-<<<<<<< HEAD
 
 The ingestion process indexes three types of content:
 
@@ -115,22 +119,6 @@
 
 ### Tables
 
-=======
-The ingestion process indexes two types of content:
-
-- **query**: Sample queries used for few-shot learning by the orchestrator (optional).
-- **table**: Descriptions of tables and their columns, serving as a data dictionary to help the orchestrator identify relevant tables for user queries.
-
-Each item—whether a query or a table—is represented as a JSON file containing specific information. JSON files should be stored in the `queries` and `tables` folders inside the `nl2sql` container in the solution's storage account.
-
-The diagram below illustrates the NL2SQL data ingestion pipeline:
-
-![NL2SQL Ingestion Pipeline](media/nl2sql_ingestion_pipeline.png)  
-*NL2SQL Ingestion Pipeline*
-
-### Tables
-
->>>>>>> f5baff02
 Here’s an example of a table metadata file:
 
 ```json
@@ -166,6 +154,7 @@
 ### Queries
 
 Here’s an example of an SQL query file:
+Here’s an example of an SQL query file:
 
 ```json
 {
@@ -183,21 +172,10 @@
     "datasource": "wwi-sales-aggregated-data",
     "question": "Who are the top 5 employees with the highest total sales including tax?",
     "query": "EVALUATE TOPN(5, SUMMARIZE(aggregate_sale_by_date_employee, aggregate_sale_by_date_employee[Employee], aggregate_sale_by_date_employee[SumOfTotalIncludingTax]), aggregate_sale_by_date_employee[SumOfTotalIncludingTax], DESC)",
-<<<<<<< HEAD
-=======
-    "selected_tables": [
-      "aggregate_sale_by_date_employee"
-    ],
-    "selected_columns": [
-      "aggregate_sale_by_date_employee[Employee]",
-      "aggregate_sale_by_date_employee[SumOfTotalIncludingTax]"
-    ],
->>>>>>> f5baff02
     "reasoning": "This DAX query identifies the top 5 employees based on the total sales amount including tax. It leverages the aggregate_sale_by_date_employee table, aggregates the sales data by employee, and orders the results to display the highest earners first."
 }
 ```
 
-<<<<<<< HEAD
 #### Measures
 
 When indexing measures, the input JSON should have the following attributes:
@@ -223,8 +201,6 @@
 }
 ```
 
-=======
->>>>>>> f5baff02
 Additional examples of queries and tables can be found in the [**samples**](samples) directory of this repository.
 
 SQL Database examples are based on the [Adventure Works sample SQL Database](https://learn.microsoft.com/en-us/sql/samples/adventureworks-install-configure?view=sql-server-ver16&tabs=ssms#deploy-to-azure-sql-database), which you can install in an Azure SQL Database.
@@ -232,6 +208,64 @@
 ![Document Ingestion Pipeline](media/nl2sql_adventure_works.png)  
 *Sample Adventure Works Database Tables*
 
+Fabric-based examples use the fictional Wide World Importers company Lakehouse and a semantic model generated using this [tutorial](https://learn.microsoft.com/en-us/fabric/data-engineering/tutorial-lakehouse-introduction).
+
+### Datasources
+
+Every JSON file, whether describing a query or a table, contains a **datasource** field. This field represents the **datasource ID**, which is an internal identifier used by GPT-RAG to manage multiple data sources.
+
+The datasource information is stored as a JSON document in the `datasources` container within CosmosDB, used by GPT-RAG. This document contains relevant details about the specific datasource, including its type and connection details.
+
+![Document Ingestion Pipeline](media/nl2sql_datasources.png)  
+*Example of Datasources in CosmosDB*
+
+Currently, there are three types of datasources:
+
+1. **Semantic Model**  
+2. **SQL Endpoint**  
+3. **SQL Database**  
+
+The first two are designed for Fabric, where the orchestrator connects to the datasource using a Service Principal/App Registration. For SQL Database connections, Managed Identity is used. Instructions on configuring connections for Fabric and SQL Database can be found in the **administration guide** in the main GPT-RAG repository.
+
+Below are examples of different types of datasource configurations:
+
+#### **Semantic Model Datasource**
+```json
+{
+    "id": "wwi-sales-aggregated-data",    
+    "description": "This data source is a semantic model containing aggregated sales data. It is ideal for insights such as sales by employee or city.",
+    "type": "semantic_model",
+    "organization": "myorg",
+    "dataset": "your_dataset_or_semantic_model_name",
+    "tenant_id": "your_sp_tenant_id",
+    "client_id": "your_sp_client_id"    
+}
+```
+
+#### **SQL Endpoint Datasource**
+```json
+{
+    "id": "wwi-sales-star-schema",
+    "description": "This data source is a star schema that organizes sales data. It includes a fact table for sales and dimension tables such as city, customer, and inventory items (products).",
+    "type": "sql_endpoint",
+    "organization": "myorg",
+    "server": "your_sql_endpoint. Ex: xpto.datawarehouse.fabric.microsoft.com",
+    "database": "your_lakehouse_name",
+    "tenant_id": "your_sp_tenant_id",
+    "client_id": "your_sp_client_id"
+}
+```
+
+#### **SQL Database Datasource**
+```json
+{
+    "id": "adventureworks",
+    "description": "AdventureWorksLT is a database featuring a schema with tables for customers, orders, products, and sales.",
+    "type": "sql_database",
+    "database": "adventureworkslt",
+    "server": "sqlservername.database.windows.net"
+}
+```
 Fabric-based examples use the fictional Wide World Importers company Lakehouse and a semantic model generated using this [tutorial](https://learn.microsoft.com/en-us/fabric/data-engineering/tutorial-lakehouse-introduction).
 
 ### Datasources
@@ -420,4 +454,4 @@
 
 ### External Resources
 - [AI Search Enrichment Pipeline](https://learn.microsoft.com/en-us/azure/search/cognitive-search-concept-intro)
-- [Azure OpenAI Embeddings Generator](https://github.com/Azure-Samples/azure-search-power-skills/tree/57214f6e8773029a638a8f56840ab79fd38574a2/Vector/EmbeddingGenerator)+- [Azure OpenAI Embeddings Generator](https://github.com/Azure-Samples/azure-search-power-skills/tree/57214f6e8773029a638a8f56840ab79fd38574a2/Vector/EmbeddingGenerator)
